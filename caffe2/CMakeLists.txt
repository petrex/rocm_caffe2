--- conflicted
+++ resolved
@@ -182,11 +182,8 @@
   set(CMAKE_SHARED_LINKER_FLAGS "${CMAKE_SHARED_LINKER_FLAGS} -fPIC -Wl,-Bsymbolic")
   set_source_files_properties(${Caffe2_HIP_SRCS} PROPERTIES HIP_SOURCE_PROPERTY_FORMAT 1)
   HIP_ADD_LIBRARY(caffe2_hip ${Caffe2_HIP_SRCS})
-<<<<<<< HEAD
-=======
   set( CMAKE_HIP_CREATE_SHARED_LIBRARY "${HIP_HIPCC_EXECUTABLE} <CMAKE_SHARED_LIBRARY_CXX_FLAGS> ${CMAKE_CXX_FLAGS} <LINK_FLAGS> <CMAKE_SHARED_LIBRARY_CREATE_CXX_FLAGS> <SONAME_FLAG><TARGET_SONAME> -o <TARGET> <OBJECTS> <LINK_LIBRARIES>" )
   set_target_properties(caffe2_hip PROPERTIES LINKER_LANGUAGE HIP)
->>>>>>> 21840941
 
   target_include_directories(
       caffe2_hip INTERFACE $<INSTALL_INTERFACE:include>)
@@ -206,7 +203,6 @@
         PRIVATE
         ${Caffe2_DEPENDENCY_LIBS}
         ${Caffe2_HIP_DEPENDENCY_LIBS})
-<<<<<<< HEAD
   endif()
   caffe_add_linker_flag(caffe2_hip Caffe2_HIP_LINK)
   list(APPEND Caffe2_MAIN_LIBS_ORDER caffe2_hip)
@@ -215,41 +211,8 @@
   if (Caffe2_EXTERNAL_DEPENDENCIES)
     add_dependencies(caffe2_hip ${Caffe2_EXTERNAL_DEPENDENCIES})
   endif()
-=======
-  endif()
-  caffe_add_linker_flag(caffe2_hip Caffe2_HIP_LINK)
-  list(APPEND Caffe2_MAIN_LIBS_ORDER caffe2_hip)
-  list(APPEND Caffe2_MAIN_LIBS ${Caffe2_HIP_LINK})
-  list(APPEND Caffe2_MAIN_LIBS_ORDER caffe2_hip)
-  if (Caffe2_EXTERNAL_DEPENDENCIES)
-    add_dependencies(caffe2_hip ${Caffe2_EXTERNAL_DEPENDENCIES})
-  endif()
->>>>>>> 21840941
   install(TARGETS caffe2_hip EXPORT Caffe2Targets DESTINATION lib)
 endif()
-
-# ---[ HIP library.
-#if(USE_HIP)
-#  set(Caffe2_HIP_GCC_COMPILE_FLAGS "-D__HIP_PLATFORM_HCC__=1")
-#  INCLUDE_DIRECTORIES(/opt/rocm/include)
-#  LINK_DIRECTORIES(/opt/rocm/lib)
-#  set(CMAKE_SHARED_LINKER_FLAGS "-fPIC -Wl,-Bsymbolic")
-#  set_source_files_properties(${Caffe2_HIP_SRCS} PROPERTIES HIP_SOURCE_PROPERTY_FORMAT 1)
-#  #HIP_ADD_LIBRARY(Caffe2_HIP SHARED ${Caffe2_HIP_SRCS})
-#  #list(APPEND Caffe2_MAIN_LIBS_ORDER Caffe2_HIP)
-#  list(APPEND Caffe2_MAIN_LIBS hip_hcc)
-
-#  if (BUILD_SHARED_LIBS)
-#    #target_link_libraries(Caffe2_HIP Caffe2_CPU ${Caffe2_DEPENDENCY_LIBS} ${Caffe2_HIP_DEPENDENCY_LIBS})
-#    #list(APPEND Caffe2_MAIN_LIBS Caffe2_HIP)
-#  else()
-#    #target_link_libraries(Caffe2_HIP ${Caffe2_DEPENDENCY_LIBS})
-#    #caffe_add_whole_archive_flag(Caffe2_HIP tmp)
-#    #list(APPEND Caffe2_MAIN_LIBS ${tmp})
-#  endif()
-#  #install(TARGETS Caffe2_HIP DESTINATION ${CMAKE_INSTALL_PREFIX}/lib)
-#  link_directories(${CMAKE_INSTALL_PREFIX}/lib)
-#endif()
 
 # ---[ Test binaries.
 if (BUILD_TEST)
