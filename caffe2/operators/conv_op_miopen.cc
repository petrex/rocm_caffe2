--- conflicted
+++ resolved
@@ -238,16 +238,12 @@
   MIOPEN_ENFORCE(miopenConvolutionForwardGetWorkSpaceSize(
           miopen_wrapper_.inline_miopen_handle(), weight_desc_, bottom_desc_,
           conv_desc_, top_desc_, &fwdConvWsSize_));
-<<<<<<< HEAD
-  hipFree(fwdConvWs);
+
   fwdConvWsSize_ = (group_ > 1) ? miopen_ws_nbytes_limit_: fwdConvWsSize_;
-  HIP_CHECK(hipMalloc(&fwdConvWs, fwdConvWsSize_));
-=======
-  
+
   if((fwdConvWsSize_ > 0) && (fwdConvWs == nullptr)) {
     HIP_CHECK(hipMalloc(&fwdConvWs, fwdConvWsSize_));
   }
->>>>>>> 476bfa7f
 
   while (!bestAlgoFound_) {
 
@@ -283,12 +279,7 @@
     }
   }
 
-<<<<<<< HEAD
-  // Synchronize the work across groups.
   hipDeviceSynchronize();
-  hipFree(fwdConvWs);
-=======
->>>>>>> 476bfa7f
   return true;
 }
 // TODO : enable fp16 support.
@@ -367,30 +358,19 @@
           miopen_wrapper_.inline_miopen_handle(), top_desc_, weight_desc_,
           conv_desc_, bottom_desc_, &bwdDataWsSize_));
 
-<<<<<<< HEAD
-  hipFree(bwdDataWs);
   bwdDataWsSize_ = (group_ > 1) ? miopen_ws_nbytes_limit_: bwdDataWsSize_;
-  HIP_CHECK(hipMalloc(&bwdDataWs, bwdDataWsSize_));
-=======
   if((bwdDataWsSize_ > 0) && (bwdDataWs == nullptr)) {
     HIP_CHECK(hipMalloc(&bwdDataWs, bwdDataWsSize_));
   }
->>>>>>> 476bfa7f
 
   MIOPEN_ENFORCE(miopenConvolutionBackwardWeightsGetWorkSpaceSize(
           miopen_wrapper_.inline_miopen_handle(), top_desc_, bottom_desc_,
           conv_desc_, weight_desc_, &bwdWeightWsSize_));
 
-<<<<<<< HEAD
-  hipFree(bwdWeightWs);
   bwdWeightWsSize_ = (group_ > 1) ? miopen_ws_nbytes_limit_: bwdWeightWsSize_;
-  HIP_CHECK(hipMalloc(&bwdWeightWs, bwdWeightWsSize_));
-=======
   if((bwdWeightWsSize_ > 0) && (bwdWeightWs == nullptr)) {
     HIP_CHECK(hipMalloc(&bwdWeightWs, bwdWeightWsSize_));
   }
->>>>>>> 476bfa7f
-
   //////////// BWD DATA ////////////////////////////////////////
 
   for(int i = 0 ; i<group_; i++)
@@ -441,13 +421,8 @@
               dbias->template mutable_data<T_DB>()+ i * group_offset_Y));
     }
   }
-<<<<<<< HEAD
 // Synchronize the work across groups.
   hipDeviceSynchronize();
-  hipFree(bwdDataWs); hipFree(bwdWeightWs);
-=======
-
->>>>>>> 476bfa7f
   return true;
 }
 
