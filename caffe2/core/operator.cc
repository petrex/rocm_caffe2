--- conflicted
+++ resolved
@@ -307,18 +307,6 @@
 CAFFE_REGISTER_DEVICE_TYPE(DeviceType::CUDA, CUDAOperatorRegistry);
 
 CAFFE_DEFINE_REGISTRY(
-<<<<<<< HEAD
-        HIPOperatorRegistry,
-        OperatorBase,
-        const OperatorDef&,
-        Workspace*);
-CAFFE_REGISTER_DEVICE_TYPE(DeviceType::HIP, HIPOperatorRegistry);
-
-CAFFE_DEFINE_REGISTRY(
-        GradientRegistry,
-        GradientMakerBase,
-        const OperatorDef&, const vector<GradientWrapper>&);
-=======
     HIPOperatorRegistry,
     OperatorBase,
     const OperatorDef&,
@@ -329,7 +317,6 @@
     GradientRegistry,
     GradientMakerBase,
     const OperatorDef&, const vector<GradientWrapper>&);
->>>>>>> 9a98fbb2
 
 GradientOpsMeta GetGradientForOp(
     const OperatorDef& def, const vector<GradientWrapper>& g_output) {
