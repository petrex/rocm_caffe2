#ifndef CAFFE2_CORE_COMMON_HIP_H_
#define CAFFE2_CORE_COMMON_HIP_H_

#define HIP_VERSION 1
#include <assert.h>
#include <hip/hip_runtime_api.h>
#include <hip/hip_runtime.h>
<<<<<<< HEAD
#include <hiprand.h>

#if 0
// Disable strict aliasing errors for CUDA 9.
// The cuda_fp16.h header in CUDA 9 RC triggers this diagnostic.
// It is included by cusparse.h as well, so guarding the
// inclusion of that header here is not enough.
#if CUDA_VERSION >= 9000
#ifdef __GNUC__
#if __GNUC__ > 4 || (__GNUC__ == 4 && __GNUC_MINOR__ >= 6)
#pragma GCC diagnostic push
#endif
#pragma GCC diagnostic ignored "-Wstrict-aliasing"
#endif // __GNUC__
#endif // CUDA_VERSION >= 9000

#include <cublas_v2.h>
#include <curand.h>
#include <driver_types.h>
#endif
=======
#include <rocblas.h>
>>>>>>> 0c95c976

#include "caffe2/core/logging.h"
#include "caffe2/core/common.h"

// This is a macro defined for cuda fp16 support. In default, cuda fp16 is
// supported by NVCC 7.5, but it is also included in the Tegra X1 platform with
// a (custom?) NVCC 7.0. As a result, we would normally just check the cuda
// version here, but would also allow a use to pass in the flag
// CAFFE_HAS_CUDA_FP16 manually.

#if 0 // ashish TBD: check if this is needed
#ifndef CAFFE_HAS_CUDA_FP16
#if CUDA_VERSION >= 7050
#define CAFFE_HAS_CUDA_FP16
#endif  // CUDA_VERSION >= 7050
#endif  // CAFFE_HAS_CUDA_FP16

#ifdef CAFFE_HAS_CUDA_FP16
#include <hip/hip_fp16.h>
#endif
#else
#include <hip/hip_fp16.h>
#endif

/*// Re-enable strict aliasing diagnostic if it was disabled.
#if CUDA_VERSION >= 9000
#ifdef __GNUC__
#if __GNUC__ > 4 || (__GNUC__ == 4 && __GNUC_MINOR__ >= 6)
#pragma GCC diagnostic pop
#endif
#endif // __GNUC__
#endif // CUDA_VERSION >= 9000
*/

/**
 * The maximum number of GPUs that caffe2 recognizes.
 */
#define CAFFE2_COMPILE_TIME_MAX_GPUS 16
/**
 * The maximum number of peers that each gpu can have when doing p2p setup.
 * Currently, according to NVidia documentation, each device can support a
 * system-wide maximum of eight peer connections.
 * When Caffe2 sets up peer access resources, if we have more than 8 gpus,
 * we will enable peer access in groups of 8.
 */
#define CAFFE2_HIP_MAX_PEER_SIZE 8

namespace caffe2 {

/**
 * A runtime function to report the HIP version that Caffe2 is built with.
 */
inline int HipVersion() { return HIP_VERSION; }

/**
 * Returns the number of devices.
 */
int NumHipDevices();

/**
 * Check if the current running session has a HIP gpu present.
 *
 * Note that this is different from having caffe2 built with HIP. Building
 * Caffe2 with HIP only guarantees that this function exists. If there are no
 * HIP gpus present in the machine, or there are hardware configuration
 * problems like an insufficient driver, this function will still return false,
 * meaning that there is no usable GPU present.
 *
 * In the open source build, it is possible that Caffe2's GPU code is
 * dynamically loaded, and as a result a library could be only linked to the
 * CPU code, but want to test if HIP is later available or not. In this case,
 * one should use HasHipRuntime() from common.h.
 */
inline bool HasHipGPU() { return NumHipDevices() > 0; }

/**
 * Sets the default GPU id for Caffe2.
 *
 * If an operator is set to run on HIP GPU but no gpu id is given, we will use
 * the default gpu id to run the operator. Before this function is explicitly
 * called, GPU 0 will be the default GPU id.
 */
void SetDefaultGPUID(const int deviceid);

/**
 * Gets the default GPU id for Caffe2.
 */
int GetDefaultGPUID();

/**
 * Gets the current GPU id. This is a simple wrapper around hipGetDevice().
 */
int CaffeHipGetDevice();

/**
 * Gets the current GPU id. This is a simple wrapper around hipSetDevice().
 */
void CaffeHipSetDevice(const int id);

/**
 * Gets the GPU id that the current pointer is located at.
 */
int GetGPUIDForPointer(const void* ptr);

/**
 * Gets the device property for the given device. This function is thread safe.
 */
const hipDeviceProp_t& GetDeviceProperty(const int device);

/**
 * Runs a device query function and prints out the results to LOG(INFO).
 */
void DeviceQuery(const int deviceid);

/**
 * Return a peer access pattern by returning a matrix (in the format of a
 * nested vector) of boolean values specifying whether peer access is possible.
 *
 * This function returns false if anything wrong happens during the query of
 * the GPU access pattern.
 */
bool GetHipPeerAccessPattern(vector<vector<bool> >* pattern);

/**
 * Return the availability of TensorCores for math
 */
bool TensorCoreAvailable();

<<<<<<< HEAD
/**
 * Return a human readable curand error string.
 */
const char* hiprandGetErrorString(hiprandStatus_t error);

#if 0 // ashish TBD: Fix this when integrating rocblas and rocrand
=======
>>>>>>> 0c95c976
/**
 * Return a human readable cublas error string.
 */
const char* rocblasGetErrorString(rocblas_status error);

#if 0 // ashish TBD: Fix this when integrating rocrand
/**
 * Return a human readable curand error string.
 */
const char* curandGetErrorString(curandStatus_t error);
#endif

// HIP: various checks for different function calls.
#define HIP_ENFORCE(condition, ...)     \
  do {                              \
    hipError_t error = condition;  \
    CAFFE_ENFORCE_EQ(               \
        error,                      \
        hipSuccess,                \
        "Error at: ",               \
        __FILE__,                   \
        ":",                        \
        __LINE__,                   \
        ": ",                       \
        hipGetErrorString(error), ##__VA_ARGS__); \
  } while (0)
#define HIP_CHECK(condition)                                 \
  do {                                                        \
    hipError_t error = condition;                            \
    CHECK(error == hipSuccess) << hipGetErrorString(error); \
  } while (0)

#if 0 // Ashish TBD: Fix this
#define CUDA_DRIVERAPI_ENFORCE(condition)                            \
  do {                                                               \
    CUresult result = condition;                                     \
    if (result != CUDA_SUCCESS) {                                    \
      const char* msg;                                               \
      cuGetErrorName(result, &msg);                                  \
      CAFFE_THROW("Error at: ", __FILE__, ":", __LINE__, ": ", msg); \
    }                                                                \
  } while (0)
#define CUDA_DRIVERAPI_CHECK(condition)                                 \
  do {                                                                  \
    CUresult result = condition;                                        \
    if (result != CUDA_SUCCESS) {                                       \
      const char* msg;                                                  \
      cuGetErrorName(result, &msg);                                     \
      LOG(FATAL) << "Error at: " << __FILE__ << ":" << __LINE__ << ": " \
                 << msg;                                                \
    }                                                                   \
  } while (0)
#endif

#define ROCBLAS_ENFORCE(condition)                \
  do {                                           \
    rocblas_status status = condition;           \
    CAFFE_ENFORCE_EQ(                            \
        status,                                  \
        rocblas_status_success,                   \
        "Error at: ",                            \
        __FILE__,                                \
        ":",                                     \
        __LINE__,                                \
<<<<<<< HEAD
        i": ",                                    \
        ::caffe2::cublasGetErrorString(status)); \
=======
        ": ",                                    \
        ::caffe2::rocblasGetErrorString(status)); \
>>>>>>> 0c95c976
  } while (0)
#define ROCBLAS_CHECK(condition)                    \
  do {                                             \
    rocblas_status status = condition;             \
    CHECK(status == rocblas_status_success)         \
        << ::caffe2::rocblasGetErrorString(status); \
  } while (0)

#if 0 // ashish TBD: curand
#define CURAND_ENFORCE(condition)                \
  do {                                           \
    curandStatus_t status = condition;           \
    CAFFE_ENFORCE_EQ(                            \
        status,                                  \
        CURAND_STATUS_SUCCESS,                   \
        "Error at: ",                            \
        __FILE__,                                \
        ":",                                     \
        __LINE__,                                \
        ": ",                                    \
        ::caffe2::curandGetErrorString(status)); \
  } while (0)
#define CURAND_CHECK(condition)                    \
  do {                                             \
    curandStatus_t status = condition;             \
    CHECK(status == CURAND_STATUS_SUCCESS)         \
        << ::caffe2::curandGetErrorString(status); \
  } while (0)
#endif


#define HIPRAND_ENFORCE(condition)                \
  do {                                           \
    hiprandStatus_t status = condition;           \
    CAFFE_ENFORCE_EQ(                            \
        status,                                  \
        HIPRAND_STATUS_SUCCESS,                   \
        "Error at: ",                            \
        __FILE__,                                \
        ":",                                     \
        __LINE__,                                \
        ": ",                                    \
        ::caffe2::hiprandGetErrorString(status)); \
  } while (0)

#define HIP_1D_KERNEL_LOOP(i, n)                                 \
  for (size_t i = hipBlockIdx_x * hipBlockDim_x + hipThreadIdx_x; i < (n); \
       i += hipBlockDim_x * hipGridDim_x)

// CUDA_KERNEL_ASSERT is a macro that wraps an assert() call inside cuda
// kernels. This is not supported by Apple platforms so we special case it.
// See http://docs.nvidia.com/cuda/cuda-c-programming-guide/#assertion
#ifdef __APPLE__
#define HIP_KERNEL_ASSERT(...)
#else  // __APPLE__
#define HIP_KERNEL_ASSERT(...) assert(__VA_ARGS__)
#endif  // __APPLE__

// The following helper functions are here so that you can write a kernel call
// when you are not particularly interested in maxing out the kernels'
// performance. Usually, this will give you a reasonable speed, but if you
// really want to find the best performance, it is advised that you tune the
// size of the blocks and grids more reasonably.
// A legacy note: this is derived from the old good Caffe days, when I simply
// hard-coded the number of threads and wanted to keep backward compatibility
// for different computation capabilities.
// For more info on CUDA compute capabilities, visit the NVidia website at:
//    http://docs.nvidia.com/cuda/cuda-c-programming-guide/index.html#compute-capabilities

// The number of cuda threads to use. 512 is used for backward compatibility,
// and it is observed that setting it to 1024 usually does not bring much
// performance gain (which makes sense, because warp size being 32 means that
// blindly setting a huge block for a random kernel isn't optimal).
constexpr int CAFFE_HIP_NUM_THREADS = 512;
// The maximum number of blocks to use in the default kernel call. We set it to
// 4096 which would work for compute capability 2.x (where 65536 is the limit).
// This number is very carelessly chosen. Ideally, one would like to look at
// the hardware at runtime, and pick the number of blocks that makes most
// sense for the specific runtime environment. This is a todo item.
constexpr int CAFFE_MAXIMUM_NUM_BLOCKS = 4096;

/**
 * @brief Compute the number of blocks needed to run N threads.
 */
inline int CAFFE_GET_BLOCKS(const int N) {
  return std::min((N + CAFFE_HIP_NUM_THREADS - 1) / CAFFE_HIP_NUM_THREADS,
                  CAFFE_MAXIMUM_NUM_BLOCKS);
}

class DeviceGuard {
 public:
  explicit DeviceGuard(int newDevice) : previous_(CaffeHipGetDevice()) {
    if (previous_ != newDevice) {
      CaffeHipSetDevice(newDevice);
    }
  }

  ~DeviceGuard() noexcept {
    CaffeHipSetDevice(previous_);
  }

 private:
  int previous_;
};

}  // namespace caffe2
#endif  // CAFFE2_CORE_COMMON_HIP_H_<|MERGE_RESOLUTION|>--- conflicted
+++ resolved
@@ -5,30 +5,8 @@
 #include <assert.h>
 #include <hip/hip_runtime_api.h>
 #include <hip/hip_runtime.h>
-<<<<<<< HEAD
 #include <hiprand.h>
-
-#if 0
-// Disable strict aliasing errors for CUDA 9.
-// The cuda_fp16.h header in CUDA 9 RC triggers this diagnostic.
-// It is included by cusparse.h as well, so guarding the
-// inclusion of that header here is not enough.
-#if CUDA_VERSION >= 9000
-#ifdef __GNUC__
-#if __GNUC__ > 4 || (__GNUC__ == 4 && __GNUC_MINOR__ >= 6)
-#pragma GCC diagnostic push
-#endif
-#pragma GCC diagnostic ignored "-Wstrict-aliasing"
-#endif // __GNUC__
-#endif // CUDA_VERSION >= 9000
-
-#include <cublas_v2.h>
-#include <curand.h>
-#include <driver_types.h>
-#endif
-=======
 #include <rocblas.h>
->>>>>>> 0c95c976
 
 #include "caffe2/core/logging.h"
 #include "caffe2/core/common.h"
@@ -157,26 +135,15 @@
  */
 bool TensorCoreAvailable();
 
-<<<<<<< HEAD
 /**
  * Return a human readable curand error string.
  */
 const char* hiprandGetErrorString(hiprandStatus_t error);
 
-#if 0 // ashish TBD: Fix this when integrating rocblas and rocrand
-=======
->>>>>>> 0c95c976
 /**
  * Return a human readable cublas error string.
  */
 const char* rocblasGetErrorString(rocblas_status error);
-
-#if 0 // ashish TBD: Fix this when integrating rocrand
-/**
- * Return a human readable curand error string.
- */
-const char* curandGetErrorString(curandStatus_t error);
-#endif
 
 // HIP: various checks for different function calls.
 #define HIP_ENFORCE(condition, ...)     \
@@ -230,43 +197,16 @@
         __FILE__,                                \
         ":",                                     \
         __LINE__,                                \
-<<<<<<< HEAD
-        i": ",                                    \
-        ::caffe2::cublasGetErrorString(status)); \
-=======
         ": ",                                    \
         ::caffe2::rocblasGetErrorString(status)); \
->>>>>>> 0c95c976
-  } while (0)
+  } while (0)
+
 #define ROCBLAS_CHECK(condition)                    \
   do {                                             \
     rocblas_status status = condition;             \
     CHECK(status == rocblas_status_success)         \
         << ::caffe2::rocblasGetErrorString(status); \
   } while (0)
-
-#if 0 // ashish TBD: curand
-#define CURAND_ENFORCE(condition)                \
-  do {                                           \
-    curandStatus_t status = condition;           \
-    CAFFE_ENFORCE_EQ(                            \
-        status,                                  \
-        CURAND_STATUS_SUCCESS,                   \
-        "Error at: ",                            \
-        __FILE__,                                \
-        ":",                                     \
-        __LINE__,                                \
-        ": ",                                    \
-        ::caffe2::curandGetErrorString(status)); \
-  } while (0)
-#define CURAND_CHECK(condition)                    \
-  do {                                             \
-    curandStatus_t status = condition;             \
-    CHECK(status == CURAND_STATUS_SUCCESS)         \
-        << ::caffe2::curandGetErrorString(status); \
-  } while (0)
-#endif
-
 
 #define HIPRAND_ENFORCE(condition)                \
   do {                                           \
